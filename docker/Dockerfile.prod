--- conflicted
+++ resolved
@@ -9,21 +9,6 @@
 
 # Copy all package manager files first for caching
 COPY package.json pnpm-lock.yaml pnpm-workspace.yaml .npmrc* ./
-<<<<<<< HEAD
-COPY apps/web/package.json apps/web/
-COPY apps/unsubscriber/package.json apps/unsubscriber/
-COPY apps/mcp-server/package.json apps/mcp-server/
-COPY packages/loops/package.json packages/loops/
-COPY packages/resend/package.json packages/resend/
-COPY packages/tinybird/package.json packages/tinybird/
-COPY packages/tinybird-ai-analytics/package.json packages/tinybird-ai-analytics/
-COPY packages/tsconfig/package.json packages/tsconfig/
-COPY patches/better-auth@1.3.4.patch patches/
-
-# Install ALL dependencies (including dev, no pruning)
-# This will now run postinstall scripts *after* source code is copied
-RUN pnpm install --no-frozen-lockfile --prefer-offline --ignore-scripts
-=======
 
 # Create directory structure and copy package.json files
 COPY apps/web/package.json apps/web/package.json
@@ -45,7 +30,6 @@
 # Remove --ignore-scripts to allow patches to be applied
 # Use --no-frozen-lockfile to allow lockfile updates for patches
 RUN pnpm install --no-frozen-lockfile --prefer-offline
->>>>>>> 47bcf102
 
 # Copy the rest of the application code FIRST
 COPY . .
