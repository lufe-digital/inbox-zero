{
  "name": "inbox-zero-ai",
  "version": "0.1.0",
  "private": true,
  "scripts": {
    "dev": "next dev",
    "build": "NODE_OPTIONS=--max_old_space_size=2048 prisma migrate deploy && next build",
    "start": "next start",
    "lint": "next lint",
    "test": "jest --watch --detectOpenHandles",
    "preinstall": "npx only-allow pnpm",
    "postinstall": "prisma generate"
  },
  "dependencies": {
    "@auth/core": "^0.24.0",
    "@auth/prisma-adapter": "^1.1.0",
    "@baselime/node-opentelemetry": "^0.3.8",
    "@headlessui/react": "^1.7.18",
    "@hookform/resolvers": "^3.3.4",
    "@inboxzero/loops": "workspace:*",
    "@inboxzero/resend": "workspace:*",
    "@inboxzero/tinybird": "workspace:*",
    "@inboxzero/tinybird-ai-analytics": "workspace:*",
    "@lemonsqueezy/lemonsqueezy.js": "^2.1.0",
    "@mdx-js/loader": "^3.0.1",
    "@mdx-js/react": "^3.0.1",
    "@next/mdx": "^14.1.0",
    "@next/third-parties": "^14.1.0",
    "@prisma/client": "^5.10.2",
    "@radix-ui/react-avatar": "^1.0.4",
    "@radix-ui/react-dialog": "^1.0.5",
    "@radix-ui/react-dropdown-menu": "^2.0.6",
    "@radix-ui/react-hover-card": "^1.0.7",
    "@radix-ui/react-label": "^2.0.2",
    "@radix-ui/react-navigation-menu": "^1.1.4",
    "@radix-ui/react-popover": "^1.0.7",
    "@radix-ui/react-select": "^2.0.0",
    "@radix-ui/react-separator": "^1.0.3",
    "@radix-ui/react-slot": "^1.0.2",
    "@radix-ui/react-tabs": "^1.0.4",
    "@radix-ui/react-toggle": "^1.0.3",
    "@radix-ui/react-tooltip": "^1.0.7",
    "@sentry/nextjs": "^7.102.0",
    "@t3-oss/env-nextjs": "^0.9.2",
    "@tailwindcss/forms": "^0.5.7",
    "@tailwindcss/typography": "^0.5.10",
    "@tanstack/react-query": "^5.22.2",
    "@tremor/react": "^3.14.0",
    "@types/mdx": "^2.0.11",
    "@upstash/redis": "^1.28.4",
    "@vercel/analytics": "^1.2.2",
    "@vercel/speed-insights": "^1.0.10",
    "ai": "^2.2.36",
    "bull": "^4.12.2",
    "capital-case": "^1.0.4",
    "cheerio": "1.0.0-rc.12",
    "class-variance-authority": "^0.7.0",
    "clsx": "^2.1.0",
    "cmdk": "^0.2.1",
    "date-fns": "^3.3.1",
    "encoding": "^0.1.13",
    "eslint": "8.56.0",
    "eslint-config-next": "14.1.0",
    "gmail-api-parse-message": "^2.1.2",
    "google": "link:@next/third-parties/google",
    "googleapis": "133",
    "he": "^1.2.0",
    "html-to-text": "^9.0.5",
<<<<<<< HEAD
    "jotai": "^2.6.5",
=======
    "jotai": "^2.6.4",
    "js-tiktoken": "^1.0.10",
>>>>>>> d21494e0
    "json5": "^2.2.3",
    "linkify-react": "^4.1.3",
    "linkifyjs": "^4.1.3",
    "lodash": "^4.17.21",
    "lucide-react": "^0.336.0",
    "next": "14.1.0",
    "next-auth": "5.0.0-beta.4",
    "node-email-reply-parser": "^0.1.4",
    "nodemailer": "^6.9.9",
    "novel": "^0.2.6",
    "openai": "^4.28.0",
    "p-queue": "^8.0.1",
    "posthog-js": "^1.108.0",
    "posthog-node": "^3.6.3",
    "prettier": "3.2.5",
    "prettier-plugin-tailwindcss": "^0.5.11",
    "react": "18.2.0",
    "react-day-picker": "^8.10.0",
    "react-dom": "18.2.0",
    "react-dom-confetti": "^0.2.0",
    "react-hook-form": "^7.50.1",
    "react-hotkeys-hook": "^4.5.0",
    "react-resizable-panels": "^2.0.9",
    "react-youtube": "^10.1.0",
    "server-only": "^0.0.1",
    "sonner": "^1.4.0",
    "swr": "^2.2.5",
    "tailwind-merge": "^2.2.1",
    "tailwindcss-animate": "^1.0.7",
    "typescript": "5.3.3",
    "usehooks-ts": "^2.15.0",
    "zod": "^3.22.4"
  },
  "devDependencies": {
    "@headlessui/tailwindcss": "^0.2.0",
    "@testing-library/jest-dom": "^6.4.2",
    "@testing-library/react": "^14.2.1",
    "@types/he": "^1.2.3",
    "@types/html-to-text": "^9.0.4",
    "@types/jest": "^29.5.12",
    "@types/lodash": "^4.14.202",
    "@types/node": "20.11.19",
    "@types/nodemailer": "^6.4.14",
    "@types/react": "18.2.57",
    "@types/react-dom": "18.2.19",
    "autoprefixer": "10.4.17",
    "dotenv": "^16.4.5",
    "eslint-config-custom": "workspace:*",
    "jest": "^29.7.0",
    "jest-environment-jsdom": "^29.7.0",
    "postcss": "8.4.35",
    "prettier": "3.2.5",
    "prettier-plugin-tailwindcss": "^0.5.11",
    "prisma": "^5.10.2",
    "tailwindcss": "3.4.1",
    "tsconfig": "workspace:*",
    "turbo": "^1.12.4"
  },
  "engines": {
    "node": ">=18.17"
  }
}<|MERGE_RESOLUTION|>--- conflicted
+++ resolved
@@ -66,12 +66,8 @@
     "googleapis": "133",
     "he": "^1.2.0",
     "html-to-text": "^9.0.5",
-<<<<<<< HEAD
     "jotai": "^2.6.5",
-=======
-    "jotai": "^2.6.4",
     "js-tiktoken": "^1.0.10",
->>>>>>> d21494e0
     "json5": "^2.2.3",
     "linkify-react": "^4.1.3",
     "linkifyjs": "^4.1.3",
