import { AdminUpgradeUserForm } from "@/app/(app)/admin/AdminUpgradeUserForm";
import { AdminUserControls } from "@/app/(app)/admin/AdminUserControls";
import { TopSection } from "@/components/TopSection";
import { auth } from "@/app/api/auth/[...nextauth]/auth";
import { ErrorPage } from "@/components/ErrorPage";
import { isAdmin } from "@/utils/admin";
<<<<<<< HEAD
import { Button } from "@/components/ui/button";
import Link from "next/link";
=======
import {
  AdminSyncStripe,
  AdminSyncStripeCustomers,
} from "@/app/(app)/admin/AdminSyncStripe";
>>>>>>> 053574e6

// NOTE: Turn on Fluid Compute on Vercel to allow for 800 seconds max duration
export const maxDuration = 800;

export default async function AdminPage() {
  const session = await auth();

  if (!isAdmin({ email: session?.user.email })) {
    return (
      <ErrorPage
        title="No Access"
        description="You do not have permission to access this page."
      />
    );
  }

  return (
    <div>
      <TopSection title="Admin" />

      <div className="m-8 space-y-8">
        <div className="mb-8 flex gap-4">
          <Link href="/admin/scheduled-actions">
            <Button variant="outline">View Scheduled Actions</Button>
          </Link>
        </div>

        <AdminUpgradeUserForm />
        <AdminUserControls />

        <div className="flex gap-2">
          <AdminSyncStripe />
          <AdminSyncStripeCustomers />
        </div>
      </div>
    </div>
  );
}<|MERGE_RESOLUTION|>--- conflicted
+++ resolved
@@ -4,18 +4,8 @@
 import { auth } from "@/app/api/auth/[...nextauth]/auth";
 import { ErrorPage } from "@/components/ErrorPage";
 import { isAdmin } from "@/utils/admin";
-<<<<<<< HEAD
-import { Button } from "@/components/ui/button";
-import Link from "next/link";
-=======
-import {
-  AdminSyncStripe,
-  AdminSyncStripeCustomers,
-} from "@/app/(app)/admin/AdminSyncStripe";
->>>>>>> 053574e6
 
-// NOTE: Turn on Fluid Compute on Vercel to allow for 800 seconds max duration
-export const maxDuration = 800;
+export const maxDuration = 300;
 
 export default async function AdminPage() {
   const session = await auth();
@@ -34,19 +24,8 @@
       <TopSection title="Admin" />
 
       <div className="m-8 space-y-8">
-        <div className="mb-8 flex gap-4">
-          <Link href="/admin/scheduled-actions">
-            <Button variant="outline">View Scheduled Actions</Button>
-          </Link>
-        </div>
-
         <AdminUpgradeUserForm />
         <AdminUserControls />
-
-        <div className="flex gap-2">
-          <AdminSyncStripe />
-          <AdminSyncStripeCustomers />
-        </div>
       </div>
     </div>
   );
