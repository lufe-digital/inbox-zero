--- conflicted
+++ resolved
@@ -32,6 +32,7 @@
   ResizablePanelGroup,
 } from "@/components/ui/resizable";
 import { useQueue } from "@/providers/QueueProvider";
+import { trashThreadAction } from "@/utils/actions";
 
 export function List(props: { emails: Thread[]; refetch: () => void }) {
   const { emails, refetch } = props;
@@ -377,20 +378,7 @@
   const onArchiveBulk = useCallback(async () => {
     toast.promise(
       async () => {
-<<<<<<< HEAD
-        const listOfSelectedThreadId = [];
-        for (const [threadId, selected] of Object.entries(selectedRows)) {
-          if (selected) {
-            listOfSelectedThreadId.push(threadId);
-          }
-        }
-        if (listOfSelectedThreadId.length) {
-          await archiveEmails(listOfSelectedThreadId);
-          refetch();
-        }
-=======
-        onApplyAction(archive);
->>>>>>> 427f9b7b
+        onApplyAction((thread) => archive(thread.id));
       },
       {
         loading: "Archiving emails...",
@@ -398,29 +386,12 @@
         error: "There was an error archiving the emails :(",
       },
     );
-<<<<<<< HEAD
-  }, [archiveEmails, refetch, selectedRows]);
-=======
   }, [onApplyAction, archive]);
->>>>>>> 427f9b7b
 
   const onTrashBulk = useCallback(async () => {
     toast.promise(
       async () => {
-<<<<<<< HEAD
-        const listOfSelectedThreadId = [];
-        for (const [threadId, selected] of Object.entries(selectedRows)) {
-          if (selected) {
-            listOfSelectedThreadId.push(threadId);
-          }
-        }
-        if (listOfSelectedThreadId.length) {
-          await deleteEmails(listOfSelectedThreadId);
-          refetch();
-        }
-=======
         onApplyAction((thread) => trashThreadAction(thread.id));
->>>>>>> 427f9b7b
       },
       {
         loading: "Deleting emails...",
@@ -428,11 +399,7 @@
         error: "There was an error deleting the emails :(",
       },
     );
-<<<<<<< HEAD
-  }, [selectedRows, deleteEmails, refetch]);
-=======
   }, [onApplyAction]);
->>>>>>> 427f9b7b
 
   const isEmpty = threads.length === 0;
 
