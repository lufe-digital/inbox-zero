--- conflicted
+++ resolved
@@ -1,9 +1,5 @@
-<<<<<<< HEAD
 import { INBOX_LABEL_ID } from "@/utils/label";
-import { gmail_v1 } from "googleapis";
-=======
 import { type gmail_v1 } from "googleapis";
->>>>>>> 427f9b7b
 
 export async function labelThread(options: {
   gmail: gmail_v1.Gmail;
@@ -21,7 +17,6 @@
   });
 }
 
-<<<<<<< HEAD
 export async function archiveThread(options: {
   gmail: gmail_v1.Gmail;
   threadId: string;
@@ -37,8 +32,6 @@
   });
 }
 
-=======
->>>>>>> 427f9b7b
 export async function labelMessage(options: {
   gmail: gmail_v1.Gmail;
   messageId: string;
